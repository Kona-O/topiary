"""
Check for installed external software in the path.
"""

import topiary
import numpy as np
import subprocess, shutil, os, re

<<<<<<< HEAD
=======
import subprocess, shutil, os, re
>>>>>>> 3234d255

def _version_checker(cmd,version_slicer):
    """
    Generic version checking function.

    Parameters
    ----------
    cmd : list
        command to pass via subprocess.run
    version_slicer : function
        function that takes the subprocess return value and pulls a version
        string out of the captured stdout/stderr.

    Returns
    -------
    binary_path : str or None
        path to binary. If program is not in the path, return None
    version : tuple
        output meanings:
        + :code:`(-2,-2,-2)`, not found
        + :code:`(-1,-1,-1)`, found but does not run
        + :code:`(0,0,0)` found but could not figure out version
        + :code:`(major,minor,patch)` i.e. (3.8.1). This is done by splitting on
          the :code:`.` character, so this will always be a tuple but may have
          any length > 1. Also, the elements will be :code:`str` not :code:`int`.
    """

    # Get path to binary file
    binary_path = shutil.which(cmd[0])
    if binary_path is None:
        return None, (-2,-2,-2)

    # Run and attempt to get version
    ret = subprocess.run(cmd,capture_output=True)
    if ret.returncode != 0:
        return binary_path, (-1,-1,-1)

    try:
        version = version_slicer(ret)
        if version[0] in ["v","V"]:
            version = version[1:]
        version = tuple(version.split("."))
    except:
        return binary_path, (0,0,0)

    return binary_path, version


def check_muscle(binary=None):
    """
    Check for muscle in the PATH and get its version.

    Returns
    -------
    binary_path : str or None
        path to binary. If program is not in the path, return None
    version : tuple
        output meanings:
        + :code:`(-2,-2,-2)`, not found
        + :code:`(-1,-1,-1)`, found but does not run
        + :code:`(0,0,0)` found but could not figure out version
        + :code:`(major,minor,patch)` i.e. (3.8.1). This is done by splitting on
          the :code:`.` character, so this will always be a tuple but may have
          any length > 1. Also, the elements will be :code:`str` not :code:`int`.
    """

    def _version_slicer(ret):
        return ret.stdout.split()[1].decode()

    if binary is None:
        binary = "muscle"

    return _version_checker([binary],_version_slicer)


def check_generax(binary=None):
    """
    Check for generax in the PATH and get its version.

    Returns
    -------
    binary_path : str or None
        path to binary. If program is not in the path, return None
    version : tuple
        output meanings:
        + :code:`(-2,-2,-2)`, not found
        + :code:`(-1,-1,-1)`, found but does not run
        + :code:`(0,0,0)` found but could not figure out version
        + :code:`(major,minor,patch)` i.e. (3.8.1). This is done by splitting on
          the :code:`.` character, so this will always be a tuple but may have
          any length > 1. Also, the elements will be :code:`str` not :code:`int`.
    """

    def _version_slicer(ret):
<<<<<<< HEAD
        lines = ret.stdout.decode().split("\n")
        for line in lines:
            if re.search("generax",line,flags=re.IGNORECASE):
                return line.split()[2:][0].strip()
        return None

    if binary is None:
        binary = "generax"

    return _version_checker([binary],_version_slicer)
=======

        lines = ret.stdout.decode().split("\n")
        for line in lines:
            if re.search("generax",line,flags=re.IGNORECASE):
                return line.split()[2].strip()
            
    return _version_checker(["generax"],_version_slicer)
>>>>>>> 3234d255


def check_raxml(binary=None):
    """
    Check for raxml-ng in the PATH and get its version.

    Returns
    -------
    binary_path : str or None
        path to binary. If program is not in the path, return None
    version : tuple
        output meanings:
        + :code:`(-2,-2,-2)`, not found
        + :code:`(-1,-1,-1)`, found but does not run
        + :code:`(0,0,0)` found but could not figure out version
        + :code:`(major,minor,patch)` i.e. (3.8.1). This is done by splitting on
          the :code:`.` character, so this will always be a tuple but may have
          any length > 1. Also, the elements will be :code:`str` not :code:`int`.
    """

    def _version_slicer(ret):
        return ret.stdout.decode().strip().split("\n")[0].split()[2]

    if binary is None:
        binary = "raxml-ng"

    return _version_checker([binary],_version_slicer)


def check_blastp(binary=None):
    """
    Check for blastp in the PATH and get its version.

    Returns
    -------
    binary_path : str or None
        path to binary. If program is not in the path, return None
    version : tuple
        output meanings:
        + :code:`(-2,-2,-2)`, not found
        + :code:`(-1,-1,-1)`, found but does not run
        + :code:`(0,0,0)` found but could not figure out version
        + :code:`(major,minor,patch)` i.e. (3.8.1). This is done by splitting on
          the :code:`.` character, so this will always be a tuple but may have
          any length > 1. Also, the elements will be :code:`str` not :code:`int`.
    """

    def _version_slicer(ret):
        return ret.stdout.decode().split()[1].strip()

    if binary is None:
        binary = "blastp"

    return _version_checker([binary,"-version"],_version_slicer)

def check_makeblastdb(binary=None):
    """
    Check for makeblastdb in the PATH and get its version.

    Returns
    -------
    binary_path : str or None
        path to binary. If program is not in the path, return None
    version : tuple
        output meanings:
        + :code:`(-2,-2,-2)`, not found
        + :code:`(-1,-1,-1)`, found but does not run
        + :code:`(0,0,0)` found but could not figure out version
        + :code:`(major,minor,patch)` i.e. (3.8.1). This is done by splitting on
          the :code:`.` character, so this will always be a tuple but may have
          any length > 1. Also, the elements will be :code:`str` not :code:`int`.
    """

    def _version_slicer(ret):
        return ret.stdout.decode().split()[1].strip()

    if binary is None:
        binary = "makeblastdb"

    return _version_checker([binary,"-version"],_version_slicer)

def check_git(binary=None):
    """
    Check for git in the PATH and get its version.

    Returns
    -------
    binary_path : str or None
        path to binary. If program is not in the path, return None
    version : tuple
        output meanings:
        + :code:`(-2,-2,-2)`, not found
        + :code:`(-1,-1,-1)`, found but does not run
        + :code:`(0,0,0)` found but could not figure out version
        + :code:`(major,minor,patch)` i.e. (3.8.1). This is done by splitting on
          the :code:`.` character, so this will always be a tuple but may have
          any length > 1. Also, the elements will be :code:`str` not :code:`int`.
    """

    def _version_slicer(ret):
        return ret.stdout.decode().split()[2].strip()

    if binary is None:
        binary = "git"

    return _version_checker([binary,"--version"],_version_slicer)

def check_mpirun(binary=None):
    """
    Check for mpirun in the PATH and get its version.

    Returns
    -------
    binary_path : str or None
        path to binary. If program is not in the path, return None
    version : tuple
        output meanings:
        + :code:`(-2,-2,-2)`, not found
        + :code:`(-1,-1,-1)`, found but does not run
        + :code:`(0,0,0)` found but could not figure out version
        + :code:`(major,minor,patch)` i.e. (3.8.1). This is done by splitting on
          the :code:`.` character, so this will always be a tuple but may have
          any length > 1. Also, the elements will be :code:`str` not :code:`int`.
    """

    def _version_slicer(ret):
        return ret.stdout.decode().split("\n")[0].split()[-1]

    if binary is None:
        binary = "mpirun"

    return _version_checker([binary,"--version"],_version_slicer)

def _compare_versions(installed,required):
    """
    Compare an installed version tuple to a required version tuple.

    Parameters
    ----------
    installed : tuple
        tuple returned by check_{prog}. elements are str.
    required : tuple
        required version as a tuple. elements are int. examples: (1,1) would
        require version 1.1. (1,) would require at least version 1.

    Returns
    -------
    status : bool or None
        True (version is high enough); False (version is not high enough);
        None (not clear if version is high enough or not)
    """

    # Convert up to len(required) elements of installed version
    # into integers for comparison
    tmp = []
    length = 0
    for i in range(len(required)):
        try:
            tmp.append(int(installed[i]))
            length += 1
        except (TypeError,IndexError,ValueError):
            break

    # Figure out if we compared all elements specified in the
    # required tuple
    full_length = False
    if length == len(required):
        full_length = True

    # Compare shared elements between installed and required
    installed = np.array(tmp)[:length]
    required = np.array(required)[:length]
    difference = installed - required

    # Go through elements
    for d in difference:

        # Installed better than required -- return succcess
        if d > 0:
            return True

        # Installed same as required -- move to next version level
        if d == 0:
            continue

        # Installed worse than required -- return failure
        if d < 0:
            return False

    # If we could parse full length of installed version and we got here,
    # version matches exactly.
    if full_length:
        return True

    # If we got here, we did not have the full length of required version
    # but those that were present matched. Ambiguous.
    return None

def validate_stack(to_check):

    binary_tests = {"makeblastdb":check_makeblastdb,
                    "blastp":check_blastp,
                    "raxml-ng":check_raxml,
                    "generax":check_generax,
                    "muscle":check_muscle,
                    "git":check_git,
                    "mpirun":check_mpirun}

    out = []
    bad_prog = []
    for check in to_check:

        program = check["program"]
        min_version = check["min_version"]
        must_pass = check["must_pass"]

        try:
            binary = check["binary"]
        except KeyError:
            binary = None

        out.append(70*"-")
        out.append(f"Checking {program}")
        out.append(70*"-")
        out.append("")

        fcn = binary_tests[program]

        binary, version = fcn(binary)

        if version == (-2,-2,-2):
            installed =   "N"
            binary_path = "-"
            binary_runs = "-"
            version_str = "-"
            passes =      "N"

        elif version == (-1,-1,-1):
            installed =   "Y"
            binary_path = binary
            binary_runs = "N"
            version_str = "-"
            passes =      "N"

        elif version == (0,0,0):
            installed =   "Y"
            binary_path = binary
            binary_runs = "Y"
            version_str = "-"
            passes =      "?"

        else:
            installed =   "Y"
            binary_path = binary
            binary_runs = "Y"
            version_str = ".".join(version)

            status = _compare_versions(version,min_version)
            if status is True:
                passes = "Y"
            elif status is False:
                passes = "N"
            else:
                passes = "?"

        min_version_str = ".".join([str(v) for v in min_version])

        out.append(f"    installed:       {installed}")
        out.append(f"    binary_path:     {binary_path}")
        out.append(f"    binary runs:     {binary_runs}")
        out.append(f"    version:         {version_str}")
        out.append(f"    minimum version: {min_version_str}")
        out.append(f"    passes:          {passes}")

        if passes == "N" or (passes == "?" and must_pass):
            bad_prog.append((program,min_version_str))

        out.append("")

    print("\n".join(out),flush=True)

    if len(bad_prog) > 0:
        err = "\nNot all programs available. Please make sure that the following\n"
        err += "programs are in the $PATH.\n"
        for b, v in bad_prog:
            err += f" + {b}>={v}\n"
        err += "\n"
        err += "The current $PATH visible to python is:\n"
        err += f"    {os.environ['PATH']}"
        err += "\n"
        raise RuntimeError(err)<|MERGE_RESOLUTION|>--- conflicted
+++ resolved
@@ -4,12 +4,11 @@
 
 import topiary
 import numpy as np
-import subprocess, shutil, os, re
-
-<<<<<<< HEAD
-=======
-import subprocess, shutil, os, re
->>>>>>> 3234d255
+import subprocess
+import shutil
+import os
+import re
+
 
 def _version_checker(cmd,version_slicer):
     """
@@ -104,26 +103,17 @@
     """
 
     def _version_slicer(ret):
-<<<<<<< HEAD
-        lines = ret.stdout.decode().split("\n")
-        for line in lines:
-            if re.search("generax",line,flags=re.IGNORECASE):
-                return line.split()[2:][0].strip()
-        return None
-
-    if binary is None:
-        binary = "generax"
-
-    return _version_checker([binary],_version_slicer)
-=======
 
         lines = ret.stdout.decode().split("\n")
         for line in lines:
             if re.search("generax",line,flags=re.IGNORECASE):
                 return line.split()[2].strip()
-            
-    return _version_checker(["generax"],_version_slicer)
->>>>>>> 3234d255
+        return None
+
+    if binary is None:
+        binary = "generax"
+
+    return _version_checker([binary],_version_slicer)
 
 
 def check_raxml(binary=None):
