"""
Pipeline that starts from an alignment, finds the best phylogenetic model,
builds a maximum likelihood tree, reconciles this tree with the species tree,
and then infers ancestral proteins.
"""

import topiary
from topiary.external.raxml import RAXML_BINARY
from topiary.external.generax import GENERAX_BINARY
from topiary._private import installed, software_requirements, check

import os, random, string, shutil

def _check_restart(output,restart):

    run_calc = True
    if restart:

        # See if json file is there. If so, assume done.
        json_file = os.path.join(output,"output","run_parameters.json")
        if os.path.isfile(json_file):
            run_calc = False
<<<<<<< HEAD

=======
        else:
            # Nuke partial directory
            if os.path.isdir(output):
                shutil.rmtree(output)
    
>>>>>>> e6fbd82f
    return run_calc

def alignment_to_ancestors(df,
                           out_dir=None,
                           starting_tree=None,
                           no_bootstrap=False,
                           no_reconcile=False,
                           allow_horizontal_transfer=False,
                           alt_cutoff=0.25,
                           model_matrices=["cpREV","Dayhoff","DCMut","DEN","Blosum62",
                                           "FLU","HIVb","HIVw","JTT","JTT-DCMut","LG",
                                           "mtART","mtMAM","mtREV","mtZOA","PMB",
                                           "rtREV","stmtREV","VT","WAG","LG4M","LG4X"],
                           model_rates=["","G8"],
                           model_freqs=["","FC","FO"],
                           model_invariant=["","IC","IO"],
                           restart=False,
                           overwrite=False,
                           num_threads=-1,
                           raxml_binary=RAXML_BINARY,
                           generax_binary=GENERAX_BINARY):
    """
    Given an alignment, find the best phylogenetic model, build a maximum-
    likelihood tree, reconcile this tree with the species tree, and then infer
    ancestral protein sequences.

    Parameters
    ----------
    df : pandas.DataFrame or str
        topiary data frame or csv written out from topiary df.
    out_dir : str, optional
        output directory. If not specified, create an output directory with the
        format "alignment_to_ancestors_randomletters"
    starting_tree : str, optional
        tree in newick format. This will be used for the best model
        inference and starting tree for the maximum likelihood tree estimation.
        If not specified, the maximum parsimony tree is generated and used.
    no_bootstrap : bool, default=False
        do not do bootstrap replicates
    no_reconcile : bool, default=False
        do not reconcile gene and species trees
    allow_horizontal_transfer : bool, default=False
        whether to allow horizontal transfer during reconcilation. If True, use
        the "UndatedDTL" model. If False, use the "UndatedDL" model.
    alt_cutoff : float, default=0.25
        cutoff to use for altAll alternate ancestral protein sequence
        generation. Should be between 0 and 1.
    model_matrices : list, default=["cpREV","Dayhoff","DCMut","DEN","Blosum62","FLU","HIVb","HIVw","JTT","JTT-DCMut","LG","mtART","mtMAM","mtREV","mtZOA","PMB","rtREV","stmtREV","VT","WAG","LG4M","LG4X"]
        list of model matrices to check. If calling from command line, these
        can be specified directly (:code:`--model_matrices LG JTT ...`) or by specifying
        a file with models on each line (:code:`--model_matrices SOME_FILE`)
    model_rates : list, default=["","G8"]
        ways to treat model rates. If calling from command line, these
        can be specified directly (:code:`--model_rates G8 ...`) or by specifying
        a file with rates on each line (:code:`--model_rates SOME_FILE`)
    model_freqs : list, default=["","FC","FO"]
        ways to treat model freqs. If calling from command line, these
        can be specified directly (:code:`--model_freqs FC FO ...`) or by specifying
        a file with freqs on each line (:code:`--model_freqs SOME_FILE`)
    model_invariant : list, default=["","IC","IO"]
        ways to treat invariant alignment columns. If calling from command line, these
        can be specified directly (:code:`--model_invariant IC IO ...`) or by specifying
        a file with invariants on each line (:code:`--model_invariant SOME_FILE`)
    restart : bool, default=False
        restart job from where it stopped in output directory. incompatible with
        overwrite
    overwrite : bool, default=False
        whether or not to overwrite existing output. incompatible with restart
    threads : int, default=-1
        number of threads to use. if -1 use all available
    raxml_binary : str, optional
        raxml binary to use
    generax_binary : str, optional
        what generax binary to use
    """

    no_bootstrap = check.check_bool(no_bootstrap,"no_bootstrap")
    no_reconcile = check.check_bool(no_reconcile,"no_reconcile")

    # Flip logic from user interface (where flags turn off bootstrap and
    # reconcilation) to more readable flags that turn on (do_bootstrap,
    # do_reconcile)
    if no_bootstrap:
        do_bootstrap = False
    else:
        do_bootstrap = True

    if no_reconcile:
        do_reconcile = False
    else:
        do_reconcile = True

    overwrite = check.check_bool(overwrite,"overwrite")
    restart = check.check_bool(restart,"restart")

    if overwrite and restart:
        err = "overwrite and restart flags are incompatible.\n"
        raise ValueError(err)

    to_validate = [{"program":"raxml-ng",
                              "min_version":software_requirements["raxml-ng"],
                              "must_pass":True}]

    if do_reconcile:

        to_validate.append({"program":"generax",
                            "min_version":software_requirements["generax"],
                            "must_pass":True})
        to_validate.append({"program":"mpirun",
                            "min_version":software_requirements["mpirun"],
                            "must_pass":True})

    # Make sure the software stack is valid before doing anything
    installed.validate_stack(to_validate)

    # If no output directory is specified, make up a name
    if out_dir is None:
        if restart:
            err = "To use restart, you must specify an out_dir\n"
            raise ValueError(err)
        rand = "".join([random.choice(string.ascii_letters) for _ in range(10)])
        out_dir = f"alignment_to_ancestors_{rand}"

    # Make output directory
    if not os.path.exists(out_dir):
        os.mkdir(out_dir)
    else:

        # See if it is overwritable
        cannot_proceed = True
        if os.path.isdir(out_dir):
            if overwrite:
                shutil.rmtree(out_dir)
                os.mkdir(out_dir)
                cannot_proceed = False

        # If restart, do some checking
        if restart:
            cannot_proceed = False

        # Throw error if not overwritable (overwrite = False or not dir)
        if cannot_proceed:
            err = f"\nout_dir '{out_dir}' exists. To proceed, delete or set\n"
            err += "overwrite = True.\n\n"
            raise FileExistsError(err)

    # If a dataframe was specified as a string, copy it in to output directory
    if issubclass(type(df),str):
        if not os.path.exists(df):
            err = f"\ndataframe '{df}' does not exist.\n\n"
            raise FileNotFoundError(err)

        df_base = os.path.split(df)[-1]
        out_df = os.path.join(out_dir,df_base)
        if not os.path.isfile(out_df):
            shutil.copy(df,out_df)
        df = df_base

    # If tree is specified as a string, copy it in to output directory
    if starting_tree is not None:
        if issubclass(type(starting_tree),str):
            if not os.path.exists(starting_tree):
                err = f"\starting_tree '{starting_tree}' does not exist.\n\n"
                raise FileNotFoundError(err)

            tree_base = os.path.split(df)[-1]
            out_tree = os.path.join(out_dir,tree_base)
            if not os.path.isfile(out_tree):
                shutil.copy(starting_tree,out_tree)
            starting_tree = tree_base

    # Go into output directory
    current_dir = os.getcwd()
    os.chdir(out_dir)


    counter = 0

    # Find best phylogenetic model
    output = f"{counter:02d}_find-model"

    run_calc = _check_restart(output,restart)
    if run_calc:
        topiary.find_best_model(df,
                                tree_file=starting_tree,
                                model_matrices=model_matrices,
                                model_rates=model_rates,
                                model_freqs=model_freqs,
                                model_invariant=model_invariant,
                                output=output,
                                num_threads=num_threads,
                                raxml_binary=raxml_binary)
    counter += 1

    # Generate the maximum likelihood tree without bootstraps
    previous_dir = output
    output = f"{counter:02d}_ml-tree"

    run_calc = _check_restart(output,restart)
    if run_calc:
        topiary.generate_ml_tree(previous_dir=previous_dir,
                                 output=output,
                                 num_threads=num_threads,
                                 raxml_binary=raxml_binary,
                                 bootstrap=False)
    counter += 1

    # If reconciling...
    if do_reconcile:

        # Reconcile without bootstrap.
        previous_dir = output
        output = f"{counter:02d}_reconciliation"
        run_calc = _check_restart(output,restart)
        if run_calc:
            topiary.reconcile(previous_dir=previous_dir,
                              output=output,
                              allow_horizontal_transfer=allow_horizontal_transfer,
                              generax_binary=generax_binary,
                              num_threads=num_threads,
                              use_mpi=False, #### HACK HACK HACK
                              bootstrap=False)
        counter += 1

    # Generate ancestors
    previous_dir = output
    output = f"{counter:02d}_ancestors"
    run_calc = _check_restart(output,restart)
    if run_calc:
        topiary.generate_ancestors(previous_dir=previous_dir,
                                   output=output,
                                   num_threads=num_threads,
                                   alt_cutoff=alt_cutoff)
    counter += 1

    # If we're doing bootstrap, reconcile all bootstrap replicates and
    # generate ancestor with branch supports
    if do_bootstrap:

        # Generate bootstrap replicates for the tree
        previous_dir = output
        output = f"{counter:02d}_bootstraps"
        run_calc = _check_restart(output,restart)
        if run_calc:
            topiary.generate_bootstraps(previous_dir=previous_dir,
                                        output=output,
                                        num_threads=num_threads,
                                        raxml_binary=raxml_binary)
        counter += 1

        # Generate bootstraps for reconciliation
        if do_reconcile:
            previous_dir = output
            output = f"{counter:02d}_reconciliation-bootstraps"
            run_calc = _check_restart(output,restart)
            if run_calc:
                topiary.reconcile(previous_dir=previous_dir,
                                  output=output,
                                  allow_horizontal_transfer=allow_horizontal_transfer,
                                  generax_binary=generax_binary,
                                  num_threads=num_threads,
                                  use_mpi=False,
                                  bootstrap=do_bootstrap)
            counter += 1

        # Generate final ancestors on tree with branch supports
        previous_dir = output
        output = f"{counter:02d}_ancestors_with_branch_supports"
        run_calc = _check_restart(output,restart)
        if run_calc:
            topiary.generate_ancestors(previous_dir=previous_dir,
                                       output=output,
                                       num_threads=num_threads,
                                       alt_cutoff=alt_cutoff)


    os.chdir(current_dir)<|MERGE_RESOLUTION|>--- conflicted
+++ resolved
@@ -20,15 +20,11 @@
         json_file = os.path.join(output,"output","run_parameters.json")
         if os.path.isfile(json_file):
             run_calc = False
-<<<<<<< HEAD
-
-=======
         else:
             # Nuke partial directory
             if os.path.isdir(output):
                 shutil.rmtree(output)
-    
->>>>>>> e6fbd82f
+
     return run_calc
 
 def alignment_to_ancestors(df,
